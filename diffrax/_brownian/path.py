import math
from typing import cast, Optional, Union

import equinox as eqx
import equinox.internal as eqxi
import jax
import jax.numpy as jnp
import jax.random as jr
import jax.tree_util as jtu
import lineax.internal as lxi
from jaxtyping import Array, PRNGKeyArray, PyTree

from .._custom_types import (
    BrownianIncrement,
    levy_tree_transpose,
    RealScalarLike,
    SpaceTimeLevyArea,
)
from .._misc import (
    force_bitcast_convert_type,
    is_tuple_of_ints,
    split_by_tree,
)
from .base import AbstractBrownianPath


class UnsafeBrownianPath(AbstractBrownianPath):
    """Brownian simulation that is only suitable for certain cases.

    This is a very quick way to simulate Brownian motion, but can only be used when all
    of the following are true:

    1. You are using a fixed step size controller. (Not an adaptive one.)

    2. You do not need to backpropagate through the differential equation.

    3. You do not need deterministic solutions with respect to `key`. (This
       implementation will produce different results based on fluctuations in
       floating-point arithmetic.)

    Internally this operates by just sampling a fresh normal random variable over every
    interval, ignoring the correlation between samples exhibited in true Brownian
    motion. Hence the restrictions above. (They describe the general case for which the
    correlation structure isn't needed.)

    Depending on the `levy_area` argument, this can also be used to generate Levy area.
    """

    shape: PyTree[jax.ShapeDtypeStruct] = eqx.field(static=True)
    levy_area: type[Union[BrownianIncrement, SpaceTimeLevyArea]] = eqx.field(
        static=True
    )
    key: PRNGKeyArray

    def __init__(
        self,
        shape: Union[tuple[int, ...], PyTree[jax.ShapeDtypeStruct]],
        key: PRNGKeyArray,
        levy_area: type[Union[BrownianIncrement, SpaceTimeLevyArea]],
    ):
        self.shape = (
            jax.ShapeDtypeStruct(shape, lxi.default_floating_dtype())
            if is_tuple_of_ints(shape)
            else shape
        )
        self.key = key
        self.levy_area = levy_area  # pyright: ignore[reportIncompatibleVariableOverride]

        if any(
            not jnp.issubdtype(x.dtype, jnp.inexact)
            for x in jtu.tree_leaves(self.shape)
        ):
            raise ValueError("UnsafeBrownianPath dtypes all have to be floating-point.")

    @property
    def t0(self):  # pyright: ignore[reportIncompatibleVariableOverride]
        return -jnp.inf

    @property
    def t1(self):  # pyright: ignore[reportIncompatibleVariableOverride]
        return jnp.inf

    @eqx.filter_jit
    def evaluate(
        self,
        t0: RealScalarLike,
        t1: Optional[RealScalarLike] = None,
        left: bool = True,
        use_levy: bool = False,
    ) -> Union[PyTree[Array], BrownianIncrement, SpaceTimeLevyArea]:
        del left
        if t1 is None:
            dtype = jnp.result_type(t0)
            t1 = t0
            t0 = jnp.array(0, dtype)
        else:
            with jax.numpy_dtype_promotion("standard"):
                dtype = jnp.result_type(t0, t1)
            t0 = jnp.astype(t0, dtype)
            t1 = jnp.astype(t1, dtype)
        t0 = eqxi.nondifferentiable(t0, name="t0")
        t1 = eqxi.nondifferentiable(t1, name="t1")
        t1 = cast(RealScalarLike, t1)
        t0_ = force_bitcast_convert_type(t0, jnp.int32)
        t1_ = force_bitcast_convert_type(t1, jnp.int32)
        key = jr.fold_in(self.key, t0_)
        key = jr.fold_in(key, t1_)
        key = split_by_tree(key, self.shape)
        out = jtu.tree_map(
            lambda key, shape: self._evaluate_leaf(
                t0, t1, key, shape, self.levy_area, use_levy
            ),
            key,
            self.shape,
        )
        if use_levy:
<<<<<<< HEAD
            out = levy_tree_transpose(self.shape, self.levy_area, out)
            assert isinstance(out, (BrownianIncrement, SpaceTimeLevyArea))
=======
            out = levy_tree_transpose(self.shape, out)
            assert isinstance(out, LevyVal)
>>>>>>> 268f4069
        return out

    @staticmethod
    def _evaluate_leaf(
        t0: RealScalarLike,
        t1: RealScalarLike,
        key,
        shape: jax.ShapeDtypeStruct,
        levy_area: type[Union[BrownianIncrement, SpaceTimeLevyArea]],
        use_levy: bool,
    ):
        w_std = jnp.sqrt(t1 - t0).astype(shape.dtype)
        w = jr.normal(key, shape.shape, shape.dtype) * w_std
        dt = t1 - t0

        if levy_area is SpaceTimeLevyArea:
            key, key_hh = jr.split(key, 2)
            hh_std = w_std / math.sqrt(12)
            hh = jr.normal(key_hh, shape.shape, shape.dtype) * hh_std
            levy_val = SpaceTimeLevyArea(dt, w, hh)
        elif levy_area is BrownianIncrement:
            levy_val = BrownianIncrement(dt, w)
        else:
            assert False

        if use_levy:
<<<<<<< HEAD
            return levy_val
        return w
=======
            return LevyVal(dt=t1 - t0, W=w, H=hh, K=None)
        else:
            return w
>>>>>>> 268f4069


UnsafeBrownianPath.__init__.__doc__ = """
**Arguments:**

- `shape`: Should be a PyTree of `jax.ShapeDtypeStruct`s, representing the shape, 
    dtype, and PyTree structure of the output. For simplicity, `shape` can also just 
    be a tuple of integers, describing the shape of a single JAX array. In that case
    the dtype is chosen to be the default floating-point dtype.
- `key`: A random key.
- `levy_area`: Whether to additionally generate Levy area. This is required by some SDE
    solvers.
"""<|MERGE_RESOLUTION|>--- conflicted
+++ resolved
@@ -114,13 +114,8 @@
             self.shape,
         )
         if use_levy:
-<<<<<<< HEAD
-            out = levy_tree_transpose(self.shape, self.levy_area, out)
+            out = levy_tree_transpose(self.shape, out)
             assert isinstance(out, (BrownianIncrement, SpaceTimeLevyArea))
-=======
-            out = levy_tree_transpose(self.shape, out)
-            assert isinstance(out, LevyVal)
->>>>>>> 268f4069
         return out
 
     @staticmethod
@@ -147,14 +142,8 @@
             assert False
 
         if use_levy:
-<<<<<<< HEAD
             return levy_val
         return w
-=======
-            return LevyVal(dt=t1 - t0, W=w, H=hh, K=None)
-        else:
-            return w
->>>>>>> 268f4069
 
 
 UnsafeBrownianPath.__init__.__doc__ = """
