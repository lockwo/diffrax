import math
from typing import Literal, Optional, TypeVar, Union
from typing_extensions import TypeAlias

import equinox as eqx
import equinox.internal as eqxi
import jax
import jax.lax as lax
import jax.numpy as jnp
import jax.random as jr
import jax.tree_util as jtu
import lineax.internal as lxi
from jaxtyping import Array, Float, PRNGKeyArray, PyTree

from .._custom_types import (
    BoolScalarLike,
    BrownianIncrement,
    IntScalarLike,
    levy_tree_transpose,
    RealScalarLike,
    SpaceTimeLevyArea,
)
from .._misc import (
    is_tuple_of_ints,
    linear_rescale,
    split_by_tree,
)
from .base import AbstractBrownianPath


#
# The notation here comes from section 5.5.2 of
#
# @phdthesis{kidger2021on,
#     title={{O}n {N}eural {D}ifferential {E}quations},
#     author={Patrick Kidger},
#     year={2021},
#     school={University of Oxford},
# }

# We define
# H_{s,t} = 1/(t-s) ( \int_s^t ( W_u - (u-s)/(t-s) W_{s,t} ) du ).
# bhh_t = t * H_{0,t}
# For more details see section 6.1 of
# @phdthesis{foster2020a,
#   publisher = {University of Oxford},
#   school = {University of Oxford},
#   title = {Numerical approximations for stochastic differential equations},
#   author = {Foster, James M.},
#   year = {2020}
# }
# For more about space-time Levy area see Definition 4.2.1.
# For the midpoint rule for generating space-time Levy area see Theorem 6.1.6.
# For the general interpolation rule for space-time Levy area see Theorem 6.1.4.

FloatDouble: TypeAlias = tuple[Float[Array, " *shape"], Float[Array, " *shape"]]
FloatTriple: TypeAlias = tuple[
    Float[Array, " *shape"], Float[Array, " *shape"], Float[Array, " *shape"]
]
_Spline: TypeAlias = Literal["sqrt", "quad", "zero"]


class _State(eqx.Module):
    level: IntScalarLike  # level of the tree
    s: RealScalarLike  # starting time of the interval
    w_s_u_su: FloatTriple  # W_s, W_u, W_{s,u}
    key: PRNGKeyArray
    bhh_s_u_su: Optional[FloatTriple]  # \bar{H}_s, _u, _{s,u}
    bkk_s_u_su: Optional[FloatTriple]  # \bar{K}_s, _u, _{s,u}


<<<<<<< HEAD
_BrownianReturn = TypeVar("_BrownianReturn", BrownianIncrement, SpaceTimeLevyArea)


def _levy_diff(x0: _BrownianReturn, x1: _BrownianReturn) -> _BrownianReturn:
=======
def _levy_diff(_, x0: tuple, x1: tuple) -> LevyVal:
>>>>>>> 268f4069
    r"""Computes $(W_{s,u}, H_{s,u})$ from $(W_s, \bar{H}_{s,u})$ and
    $(W_u, \bar{H}_u)$, where $\bar{H}_u = u * H_u$.

    **Arguments:**

    - `_`: unused, for the purposes of aligning the `jtu.tree_map`.
    - `x0`: `LevyVal` at time `s`.
    - `x1`: `LevyVal` at time `u`.

    **Returns:**

    `LevyVal(W_su, H_su)`
    """

<<<<<<< HEAD
    su = jnp.asarray(x1.dt - x0.dt, dtype=x0.W.dtype)
    w_su = x1.W - x0.W
    if isinstance(x0, BrownianIncrement) and isinstance(x1, BrownianIncrement):
        return BrownianIncrement(dt=su, W=w_su)
    elif isinstance(x0, SpaceTimeLevyArea) and isinstance(x1, SpaceTimeLevyArea):
        assert (x0.bar_H is not None) and (x1.bar_H is not None)
        _su = jnp.where(jnp.abs(su) < jnp.finfo(su).eps, jnp.inf, su)
        inverse_su = 1 / _su
        u_bb_s = x1.dt * x0.W - x0.dt * x1.W
        bhh_su = x1.bar_H - x0.bar_H - 0.5 * u_bb_s  # bhh_su = H_{s,u} * (u-s)
        hh_su = inverse_su * bhh_su
        return SpaceTimeLevyArea(dt=su, W=w_su, H=hh_su)
=======
    if len(x0) == 2:  # BM only case
        assert len(x1) == 2
        dt0, w0 = x0
        dt1, w1 = x1
        su = jnp.asarray(dt1 - dt0, dtype=w0.dtype)
        return LevyVal(dt=su, W=w1 - w0, H=None, K=None)

    elif len(x0) == 4:  # space-time levy area case
        assert len(x1) == 4
        dt0, w0, hh0, bhh0 = x0
        dt1, w1, hh1, bhh1 = x1

        w_su = w1 - w0
        su = jnp.asarray(dt1 - dt0, dtype=w0.dtype)
        _su = jnp.where(jnp.abs(su) < jnp.finfo(su).eps, jnp.inf, su)
        inverse_su = 1 / _su
        u_bb_s = dt1 * w0 - dt0 * w1
        bhh_su = bhh1 - bhh0 - 0.5 * u_bb_s  # bhh_su = H_{s,u} * (u-s)
        hh_su = inverse_su * bhh_su
        return LevyVal(dt=su, W=w_su, H=hh_su, K=None)
    else:
        assert False


def _make_levy_val(_, x: tuple) -> LevyVal:
    if len(x) == 2:
        dt, w = x
        return LevyVal(dt=dt, W=w, H=None, K=None)
    elif len(x) == 4:
        dt, w, hh, bhh = x
        return LevyVal(dt=dt, W=w, H=hh, K=None)
>>>>>>> 268f4069
    else:
        assert False


def _split_interval(
    pred: BoolScalarLike, x_stu: FloatTriple, x_st_tu: FloatDouble
) -> FloatTriple:
    x_s, x_t, x_u = x_stu
    x_st, x_tu = x_st_tu
    x_s = jnp.where(pred, x_t, x_s)
    x_u = jnp.where(pred, x_u, x_t)
    x_su = jnp.where(pred, x_tu, x_st)
    return x_s, x_u, x_su


class VirtualBrownianTree(AbstractBrownianPath):
    """Brownian simulation that discretises the interval `[t0, t1]` to tolerance `tol`.

    Can be initialised with `levy_area` set to `""`, or `"space-time"`.
    If `levy_area="space_time"`, then it also computes space-time Lévy area `H`.
    This will impact the Brownian path, so even with the same key, the trajectory will
    be different depending on the value of `levy_area`.

    ??? cite "Reference"

        Virtual Brownian trees were proposed in
        ```bibtex
        @article{li2020scalable,
          title={Scalable gradients for stochastic differential equations},
          author={Li, Xuechen and Wong, Ting-Kam Leonard and Chen, Ricky T. Q. and
                  Duvenaud, David},
          journal={International Conference on Artificial Intelligence and Statistics},
          year={2020}
        }
        ```

        The implementation here is an improvement on the above, in that it additionally
        simulates space-time Levy area. This is due to Section 6.1 and Theorem 6.1.6 of
        ```bibtex
        @phdthesis{foster2020a,
          publisher = {University of Oxford},
          school = {University of Oxford},
          title = {Numerical approximations for stochastic differential equations},
          author = {Foster, James M.},
          year = {2020}
        }
        ```

        In addition, the implementation here is a further improvement on these by using
        an interpolation method which ensures the conditional 2nd moments are correct.
    """

    t0: RealScalarLike
    t1: RealScalarLike
    tol: RealScalarLike
    shape: PyTree[jax.ShapeDtypeStruct] = eqx.field(static=True)
    levy_area: type[Union[BrownianIncrement, SpaceTimeLevyArea]] = eqx.field(
        static=True
    )
    key: PyTree[PRNGKeyArray]
    _spline: _Spline = eqx.field(static=True)

    @eqxi.doc_remove_args("_spline")
    def __init__(
        self,
        t0: RealScalarLike,
        t1: RealScalarLike,
        tol: RealScalarLike,
        shape: Union[tuple[int, ...], PyTree[jax.ShapeDtypeStruct]],
        key: PRNGKeyArray,
        levy_area: type[
            Union[BrownianIncrement, SpaceTimeLevyArea]
        ] = BrownianIncrement,
        _spline: _Spline = "sqrt",
    ):
        (t0, t1) = eqx.error_if((t0, t1), t0 >= t1, "t0 must be strictly less than t1")
        self.t0 = t0  # pyright: ignore[reportIncompatibleVariableOverride]
        self.t1 = t1  # pyright: ignore[reportIncompatibleVariableOverride]
        # Since we rescale the interval to [0,1],
        # we need to rescale the tolerance too.
        self.tol = tol / (self.t1 - self.t0)
        if levy_area not in (BrownianIncrement, SpaceTimeLevyArea):
            raise ValueError(
                "`levy_area` must be one of `TimeLevyArea` or `SpaceTimeLevyArea`, ",
                f"got {levy_area}.",
            )
        self.levy_area = levy_area  # pyright: ignore[reportIncompatibleVariableOverride]
        self._spline = _spline
        self.shape = (
            jax.ShapeDtypeStruct(shape, lxi.default_floating_dtype())
            if is_tuple_of_ints(shape)
            else shape
        )
        if any(
            not jnp.issubdtype(x.dtype, jnp.inexact)
            for x in jtu.tree_leaves(self.shape)
        ):
            raise ValueError(
                "VirtualBrownianTree dtypes all have to be floating-point."
            )
        self.key = split_by_tree(key, self.shape)

    def _denormalise_bm_inc(self, x: _BrownianReturn) -> _BrownianReturn:
        # Rescaling back from [0, 1] to the original interval [t0, t1].
        interval_len = self.t1 - self.t0  # can be any dtype
        sqrt_len = jnp.sqrt(interval_len)

        def mult(z):
            dtype = jnp.result_type(z)
            return jnp.astype(interval_len, dtype) * z

        def sqrt_mult(z):
            # need to cast to dtype of each leaf in PyTree
            dtype = jnp.result_type(z)
            return jnp.astype(sqrt_len, dtype) * z

<<<<<<< HEAD
        def is_dt(z):
            return z is x.dt

        dt, other = eqx.partition(x, is_dt)
        dt_normalized = jtu.tree_map(mult, dt)
        other_normalized = jtu.tree_map(sqrt_mult, other)
        return eqx.combine(dt_normalized, other_normalized)
=======
        return LevyVal(
            dt=jtu.tree_map(mult, x.dt),
            W=jtu.tree_map(sqrt_mult, x.W),
            H=jtu.tree_map(sqrt_mult, x.H),
            K=jtu.tree_map(sqrt_mult, x.K),
        )
>>>>>>> 268f4069

    @eqx.filter_jit
    def evaluate(
        self,
        t0: RealScalarLike,
        t1: Optional[RealScalarLike] = None,
        left: bool = True,
        use_levy: bool = False,
<<<<<<< HEAD
    ) -> Union[PyTree[Array], Union[BrownianIncrement, SpaceTimeLevyArea]]:
        def _is_levy_area(obj):
            return isinstance(obj, (BrownianIncrement, SpaceTimeLevyArea))

=======
    ) -> Union[PyTree[Array], LevyVal]:
>>>>>>> 268f4069
        t0 = eqxi.nondifferentiable(t0, name="t0")
        # map the interval [self.t0, self.t1] onto [0,1]
        t0 = linear_rescale(self.t0, t0, self.t1)
        levy_0 = self._evaluate(t0)
        if t1 is None:
            levy_out = levy_0
<<<<<<< HEAD
=======
            levy_out = jtu.tree_map(_make_levy_val, self.shape, levy_out)

>>>>>>> 268f4069
        else:
            t1 = eqxi.nondifferentiable(t1, name="t1")
            # map the interval [self.t0, self.t1] onto [0,1]
            t1 = linear_rescale(self.t0, t1, self.t1)
            levy_1 = self._evaluate(t1)
<<<<<<< HEAD
            levy_out = jtu.tree_map(_levy_diff, levy_0, levy_1, is_leaf=_is_levy_area)
=======
            levy_out = jtu.tree_map(_levy_diff, self.shape, levy_0, levy_1)
>>>>>>> 268f4069

        levy_out = levy_tree_transpose(self.shape, levy_out)
        # now map [0,1] back onto [self.t0, self.t1]
        levy_out = self._denormalise_bm_inc(levy_out)
        assert isinstance(levy_out, (BrownianIncrement, SpaceTimeLevyArea))
        return levy_out if use_levy else levy_out.W

<<<<<<< HEAD
    def _evaluate(
        self, r: RealScalarLike
    ) -> PyTree[Union[BrownianIncrement, SpaceTimeLevyArea]]:
=======
    def _evaluate(self, r: RealScalarLike) -> PyTree:
>>>>>>> 268f4069
        """Maps the _evaluate_leaf function at time r using self.key onto self.shape"""
        r = eqxi.error_if(
            r,
            (r < 0) | (r > 1),
            "Cannot evaluate VirtualBrownianTree outside of its range [t0, t1].",
        )
        map_func = lambda key, shape: self._evaluate_leaf(key, r, shape)
        return jtu.tree_map(map_func, self.key, self.shape)

    def _evaluate_leaf(
        self,
        key,
        r: RealScalarLike,
        struct: jax.ShapeDtypeStruct,
<<<<<<< HEAD
    ) -> Union[BrownianIncrement, SpaceTimeLevyArea]:
=======
    ) -> Union[
        tuple[RealScalarLike, Array], tuple[RealScalarLike, Array, Array, Array]
    ]:
>>>>>>> 268f4069
        shape, dtype = struct.shape, struct.dtype

        t0 = jnp.zeros((), dtype)
        r = jnp.asarray(r, dtype)

        if self.levy_area is SpaceTimeLevyArea:
            state_key, init_key_w, init_key_la = jr.split(key, 3)
            bhh_1 = jr.normal(init_key_la, shape, dtype) / math.sqrt(12)
            bhh_0 = jnp.zeros_like(bhh_1)
            bhh = (bhh_0, bhh_1, bhh_1)
            bkk = None

        else:
            state_key, init_key_w = jr.split(key, 2)
            bhh = None
            bkk = None

        w_0 = jnp.zeros(shape, dtype)
        w_1 = jr.normal(init_key_w, shape, dtype)
        w = (w_0, w_1, w_1)

        init_state = _State(
            level=0, s=t0, w_s_u_su=w, key=state_key, bhh_s_u_su=bhh, bkk_s_u_su=bkk
        )

        def _cond_fun(_state):
            """Condition for the binary search for r."""
            # If true, continue splitting the interval and descending the tree.
            return 2.0 ** (-_state.level) > self.tol

        def _body_fun(_state: _State):
            """Single-step of the binary search for r."""

            (
                _t,
                _w_stu,
                _w_inc,
                _keys,
                _bhh_stu,
                _bhh_st_tu,
                _bkk_stu,
                _bkk_st_tu,
            ) = self._brownian_arch(_state, shape, dtype)

            _level = _state.level + 1
            _cond = r > _t
            _s = jnp.where(_cond, _t, _state.s)
            _key_st, _key_tu = _keys
            _key = jnp.where(_cond, _key_st, _key_tu)

            _w = _split_interval(_cond, _w_stu, _w_inc)
            _bhh = None
            _bkk = None
            if self.levy_area is not BrownianIncrement:
                assert _bhh_stu is not None and _bhh_st_tu is not None
                _bhh = _split_interval(_cond, _bhh_stu, _bhh_st_tu)

            return _State(
                level=_level,
                s=_s,
                w_s_u_su=_w,
                key=_key,
                bhh_s_u_su=_bhh,
                bkk_s_u_su=_bkk,
            )

        final_state = lax.while_loop(_cond_fun, _body_fun, init_state)

        s = final_state.s
        su = 2.0**-final_state.level

        sr = jax.nn.relu(r - s)
        # make sure su = sr + ru regardless of cancellation error
        ru = jax.nn.relu(su - sr)

        w_s, w_u, w_su = final_state.w_s_u_su

        if self.levy_area is BrownianIncrement:
            w_mean = w_s + sr / su * w_su
            if self._spline == "sqrt":
                z = jr.normal(final_state.key, shape, dtype)
                bb = jnp.sqrt(sr * ru / su) * z
            elif self._spline == "quad":
                z = jr.normal(final_state.key, shape, dtype)
                bb = (sr * ru / su) * z
            elif self._spline == "zero":
                bb = jnp.zeros(shape, dtype)
            else:
                assert False
            w_r = w_mean + bb
<<<<<<< HEAD
            return BrownianIncrement(dt=r, W=w_r)
=======
            return r, w_r
>>>>>>> 268f4069

        elif self.levy_area is SpaceTimeLevyArea:
            # This is based on Theorem 6.1.4 of Foster's thesis (see above).

            assert final_state.bhh_s_u_su is not None
            bhh_s, bhh_u, bhh_su = final_state.bhh_s_u_su
            sr3 = jnp.power(sr, 3)
            ru3 = jnp.power(ru, 3)
            su3 = jnp.power(su, 3)

            # Here "quad" spline doesn't really exist, but we can still
            # compare "sqrt" and "zero" splines.
            if self._spline == "sqrt":
                key1, key2 = jr.split(final_state.key, 2)
                x1 = jr.normal(key1, shape, dtype)
                x2 = jr.normal(key2, shape, dtype)
            elif self._spline == "zero":
                x1 = jnp.zeros(shape, dtype)
                x2 = jnp.zeros(shape, dtype)
            else:
                raise ValueError(
                    f"When levy_area='SpaceTimeLevyArea', only 'sqrt' and"
                    f" 'zero' splines are permitted, got {self._spline}."
                )

            sr_ru_half = jnp.sqrt(sr * ru)
            d = jnp.sqrt(sr3 + ru3)
            d_prime = 1 / (2 * su * d)
            a = d_prime * sr3 * sr_ru_half
            b = d_prime * ru3 * sr_ru_half

            w_sr = sr / su * w_su + 6 * sr * ru / su3 * bhh_su + 2 * (a + b) / su * x1
            w_r = w_s + w_sr
            c = jnp.sqrt(3 * sr3 * ru3) / (6 * d)
            bhh_sr = sr3 / su3 * bhh_su - a * x1 + c * x2
            bhh_r = bhh_s + bhh_sr + 0.5 * (r * w_s - s * w_r)

            inverse_r = 1 / jnp.where(jnp.abs(r) < jnp.finfo(r).eps, jnp.inf, r)
            hh_r = inverse_r * bhh_r

            return SpaceTimeLevyArea(
                dt=r, W=w_r, H=hh_r, bar_H=bhh_r, K=None, bar_K=None
            )
        else:
            assert False

<<<<<<< HEAD
=======
        return r, w_r, hh_r, bhh_r

>>>>>>> 268f4069
    def _brownian_arch(
        self, _state: _State, shape, dtype
    ) -> tuple[
        RealScalarLike,
        FloatTriple,
        FloatDouble,
        tuple[PRNGKeyArray, PRNGKeyArray],
        Optional[FloatTriple],
        Optional[FloatDouble],
        Optional[FloatTriple],
        Optional[FloatDouble],
    ]:
        r"""For `t = (s+u)/2` evaluates `w_t` and (optionally) `bhh_t`
         conditioned on `w_s`, `w_u`, `bhh_s`, `bhh_u`, where
         `bhh_st` represents $\bar{H}_{s,t} \coloneqq (t-s) H_{s,t}$.
         To avoid cancellation errors, requires an input of `w_su`, `bhh_su`
         and also returns `w_st` and `w_tu` in addition to just `w_t`. Same for `bhh`
         if it is not None.
         Note that the inputs and outputs already contain `bkk`. These values are
         there for the sake of a future extension with "space-time-time" Levy area
         and should be None for now.

        **Arguments:**

        - `_state`: The state of the Brownian tree
        - `shape`:
        - `dtype`:

        **Returns:**

        - `t`: midpoint time
        - `w_stu`: $(W_s, W_t, W_u)$
        - `w_st_tu`: $(W_{s,t}, W_{t,u})$
        - `keys`: a tuple of subinterval keys `(key_st, key_tu)`
        - `bhh_stu`: (optional) $(\bar{H}_s, \bar{H}_t, \bar{H}_u)$
        - `bhh_st_tu`: (optional) $(\bar{H}_{s,t}, \bar{H}_{t,u})$
        - `bkk_stu`: (optional) $(\bar{K}_s, \bar{K}_t, \bar{K}_u)$
        - `bkk_st_tu`: (optional) $(\bar{K}_{s,t}, \bar{K}_{t,u})$
        """
        key_st, midpoint_key, key_tu = jr.split(_state.key, 3)
        keys = (key_st, key_tu)
        su = 2.0**-_state.level
        st = su / 2
        s = _state.s
        t = s + st
        root_su = jnp.sqrt(su)

        w_s, w_u, w_su = _state.w_s_u_su

        if self.levy_area is SpaceTimeLevyArea:
            assert _state.bhh_s_u_su is not None
            assert _state.bkk_s_u_su is None
            bhh_s, bhh_u, bhh_su = _state.bhh_s_u_su

            z1_key, z2_key = jr.split(midpoint_key, 2)
            z1 = jr.normal(z1_key, shape, dtype)
            z2 = jr.normal(z2_key, shape, dtype)
            z = z1 * (root_su / 4)
            n = z2 * jnp.sqrt(su / 12)

            w_term1 = w_su / 2
            w_term2 = 3 / (2 * su) * bhh_su + z
            w_st = w_term1 + w_term2
            w_tu = w_term1 - w_term2
            w_st_tu = (w_st, w_tu)

            bhh_term1 = bhh_su / 8 - su / 4 * z
            bhh_term2 = su / 4 * n
            bhh_st = bhh_term1 + bhh_term2
            bhh_tu = bhh_term1 - bhh_term2
            bhh_st_tu = (bhh_st, bhh_tu)

            w_t = w_s + w_st
            w_stu = (w_s, w_t, w_u)

            bhh_t = bhh_s + bhh_st + 0.5 * (t * w_s - s * w_t)
            bhh_stu = (bhh_s, bhh_t, bhh_u)
            bkk_stu = None
            bkk_st_tu = None

        else:
            assert _state.bhh_s_u_su is None
            assert _state.bkk_s_u_su is None
            mean = 0.5 * w_su
            w_term2 = root_su / 2 * jr.normal(midpoint_key, shape, dtype)
            w_st = mean + w_term2
            w_tu = mean - w_term2
            w_st_tu = (w_st, w_tu)
            w_t = w_s + w_st
            w_stu = (w_s, w_t, w_u)
            bhh_stu, bhh_st_tu, bkk_stu, bkk_st_tu = None, None, None, None
        return t, w_stu, w_st_tu, keys, bhh_stu, bhh_st_tu, bkk_stu, bkk_st_tu<|MERGE_RESOLUTION|>--- conflicted
+++ resolved
@@ -69,14 +69,8 @@
     bkk_s_u_su: Optional[FloatTriple]  # \bar{K}_s, _u, _{s,u}
 
 
-<<<<<<< HEAD
-_BrownianReturn = TypeVar("_BrownianReturn", BrownianIncrement, SpaceTimeLevyArea)
-
-
-def _levy_diff(x0: _BrownianReturn, x1: _BrownianReturn) -> _BrownianReturn:
-=======
+
 def _levy_diff(_, x0: tuple, x1: tuple) -> LevyVal:
->>>>>>> 268f4069
     r"""Computes $(W_{s,u}, H_{s,u})$ from $(W_s, \bar{H}_{s,u})$ and
     $(W_u, \bar{H}_u)$, where $\bar{H}_u = u * H_u$.
 
@@ -91,20 +85,6 @@
     `LevyVal(W_su, H_su)`
     """
 
-<<<<<<< HEAD
-    su = jnp.asarray(x1.dt - x0.dt, dtype=x0.W.dtype)
-    w_su = x1.W - x0.W
-    if isinstance(x0, BrownianIncrement) and isinstance(x1, BrownianIncrement):
-        return BrownianIncrement(dt=su, W=w_su)
-    elif isinstance(x0, SpaceTimeLevyArea) and isinstance(x1, SpaceTimeLevyArea):
-        assert (x0.bar_H is not None) and (x1.bar_H is not None)
-        _su = jnp.where(jnp.abs(su) < jnp.finfo(su).eps, jnp.inf, su)
-        inverse_su = 1 / _su
-        u_bb_s = x1.dt * x0.W - x0.dt * x1.W
-        bhh_su = x1.bar_H - x0.bar_H - 0.5 * u_bb_s  # bhh_su = H_{s,u} * (u-s)
-        hh_su = inverse_su * bhh_su
-        return SpaceTimeLevyArea(dt=su, W=w_su, H=hh_su)
-=======
     if len(x0) == 2:  # BM only case
         assert len(x1) == 2
         dt0, w0 = x0
@@ -136,7 +116,6 @@
     elif len(x) == 4:
         dt, w, hh, bhh = x
         return LevyVal(dt=dt, W=w, H=hh, K=None)
->>>>>>> 268f4069
     else:
         assert False
 
@@ -253,7 +232,6 @@
             dtype = jnp.result_type(z)
             return jnp.astype(sqrt_len, dtype) * z
 
-<<<<<<< HEAD
         def is_dt(z):
             return z is x.dt
 
@@ -261,14 +239,6 @@
         dt_normalized = jtu.tree_map(mult, dt)
         other_normalized = jtu.tree_map(sqrt_mult, other)
         return eqx.combine(dt_normalized, other_normalized)
-=======
-        return LevyVal(
-            dt=jtu.tree_map(mult, x.dt),
-            W=jtu.tree_map(sqrt_mult, x.W),
-            H=jtu.tree_map(sqrt_mult, x.H),
-            K=jtu.tree_map(sqrt_mult, x.K),
-        )
->>>>>>> 268f4069
 
     @eqx.filter_jit
     def evaluate(
@@ -277,35 +247,20 @@
         t1: Optional[RealScalarLike] = None,
         left: bool = True,
         use_levy: bool = False,
-<<<<<<< HEAD
-    ) -> Union[PyTree[Array], Union[BrownianIncrement, SpaceTimeLevyArea]]:
-        def _is_levy_area(obj):
-            return isinstance(obj, (BrownianIncrement, SpaceTimeLevyArea))
-
-=======
     ) -> Union[PyTree[Array], LevyVal]:
->>>>>>> 268f4069
         t0 = eqxi.nondifferentiable(t0, name="t0")
         # map the interval [self.t0, self.t1] onto [0,1]
         t0 = linear_rescale(self.t0, t0, self.t1)
         levy_0 = self._evaluate(t0)
         if t1 is None:
             levy_out = levy_0
-<<<<<<< HEAD
-=======
             levy_out = jtu.tree_map(_make_levy_val, self.shape, levy_out)
-
->>>>>>> 268f4069
         else:
             t1 = eqxi.nondifferentiable(t1, name="t1")
             # map the interval [self.t0, self.t1] onto [0,1]
             t1 = linear_rescale(self.t0, t1, self.t1)
             levy_1 = self._evaluate(t1)
-<<<<<<< HEAD
-            levy_out = jtu.tree_map(_levy_diff, levy_0, levy_1, is_leaf=_is_levy_area)
-=======
             levy_out = jtu.tree_map(_levy_diff, self.shape, levy_0, levy_1)
->>>>>>> 268f4069
 
         levy_out = levy_tree_transpose(self.shape, levy_out)
         # now map [0,1] back onto [self.t0, self.t1]
@@ -313,13 +268,7 @@
         assert isinstance(levy_out, (BrownianIncrement, SpaceTimeLevyArea))
         return levy_out if use_levy else levy_out.W
 
-<<<<<<< HEAD
-    def _evaluate(
-        self, r: RealScalarLike
-    ) -> PyTree[Union[BrownianIncrement, SpaceTimeLevyArea]]:
-=======
     def _evaluate(self, r: RealScalarLike) -> PyTree:
->>>>>>> 268f4069
         """Maps the _evaluate_leaf function at time r using self.key onto self.shape"""
         r = eqxi.error_if(
             r,
@@ -334,13 +283,9 @@
         key,
         r: RealScalarLike,
         struct: jax.ShapeDtypeStruct,
-<<<<<<< HEAD
-    ) -> Union[BrownianIncrement, SpaceTimeLevyArea]:
-=======
     ) -> Union[
         tuple[RealScalarLike, Array], tuple[RealScalarLike, Array, Array, Array]
     ]:
->>>>>>> 268f4069
         shape, dtype = struct.shape, struct.dtype
 
         t0 = jnp.zeros((), dtype)
@@ -431,11 +376,7 @@
             else:
                 assert False
             w_r = w_mean + bb
-<<<<<<< HEAD
-            return BrownianIncrement(dt=r, W=w_r)
-=======
             return r, w_r
->>>>>>> 268f4069
 
         elif self.levy_area is SpaceTimeLevyArea:
             # This is based on Theorem 6.1.4 of Foster's thesis (see above).
@@ -481,12 +422,8 @@
             )
         else:
             assert False
-
-<<<<<<< HEAD
-=======
         return r, w_r, hh_r, bhh_r
 
->>>>>>> 268f4069
     def _brownian_arch(
         self, _state: _State, shape, dtype
     ) -> tuple[
