--- conflicted
+++ resolved
@@ -16,15 +16,11 @@
 from ._path import AbstractPath
 
 
-<<<<<<< HEAD
-class AbstractTerm(eqx.Module, strict=True):
-=======
 _VF = TypeVar("_VF", bound=VF)
 _Control = TypeVar("_Control", bound=Control)
 
 
-class AbstractTerm(eqx.Module, Generic[_VF, _Control]):
->>>>>>> c6cc85c9
+class AbstractTerm(eqx.Module, Generic[_VF, _Control], strict=True):
     r"""Abstract base class for all terms.
 
     Let $y$ solve some differential equation with vector field $f$ and control $x$.
@@ -163,11 +159,7 @@
         return False
 
 
-<<<<<<< HEAD
-class ODETerm(AbstractTerm, strict=True):
-=======
-class ODETerm(AbstractTerm[_VF, RealScalarLike]):
->>>>>>> c6cc85c9
+class ODETerm(AbstractTerm[_VF, RealScalarLike], strict=True):
     r"""A term representing $f(t, y(t), args) \mathrm{d}t$. That is to say, the term
     appearing on the right hand side of an ODE, in which the control is time.
 
@@ -231,11 +223,7 @@
 """
 
 
-<<<<<<< HEAD
-class _CallableToPath(AbstractPath, strict=True):
-=======
-class _CallableToPath(AbstractPath[_Control]):
->>>>>>> c6cc85c9
+class _CallableToPath(AbstractPath[_Control], strict=True):
     fn: Callable
 
     @property
@@ -270,17 +258,11 @@
     return jnp.tensordot(vf, control, axes=jnp.ndim(control))
 
 
-<<<<<<< HEAD
-class _AbstractControlTerm(AbstractTerm, strict=True):
-    vector_field: Callable[[RealScalarLike, Y, Args], VF]
-    control: Union[AbstractPath, Callable] = eqx.field(converter=_callable_to_path)
-=======
-class _AbstractControlTerm(AbstractTerm[_VF, _Control]):
+class _AbstractControlTerm(AbstractTerm[_VF, _Control], strict=True):
     vector_field: Callable[[RealScalarLike, Y, Args], _VF]
     control: Union[
         AbstractPath[_Control], Callable[[RealScalarLike, RealScalarLike], _Control]
     ] = eqx.field(converter=_callable_to_path)  # pyright: ignore
->>>>>>> c6cc85c9
 
     def vf(self, t: RealScalarLike, y: Y, args: Args) -> VF:
         return self.vector_field(t, y, args)
@@ -314,11 +296,7 @@
 """
 
 
-<<<<<<< HEAD
-class ControlTerm(_AbstractControlTerm, strict=True):
-=======
-class ControlTerm(_AbstractControlTerm[_VF, _Control]):
->>>>>>> c6cc85c9
+class ControlTerm(_AbstractControlTerm[_VF, _Control], strict=True):
     r"""A term representing the general case of $f(t, y(t), args) \mathrm{d}x(t)$, in
     which the vector field - control interaction is a matrix-vector product.
 
@@ -360,11 +338,8 @@
         return jtu.tree_map(_prod, vf, control)
 
 
-<<<<<<< HEAD
-class WeaklyDiagonalControlTerm(_AbstractControlTerm, strict=True):
-=======
-class WeaklyDiagonalControlTerm(_AbstractControlTerm[_VF, _Control]):
->>>>>>> c6cc85c9
+
+class WeaklyDiagonalControlTerm(_AbstractControlTerm[_VF, _Control], strict=True):
     r"""A term representing the case of $f(t, y(t), args) \mathrm{d}x(t)$, in
     which the vector field - control interaction is a matrix-vector product, and the
     matrix is square and diagonal. In this case we may represent the matrix as a vector
@@ -391,11 +366,7 @@
             return jtu.tree_map(operator.mul, vf, control)
 
 
-<<<<<<< HEAD
 class _ControlToODE(eqx.Module, strict=True):
-=======
-class _ControlToODE(eqx.Module):
->>>>>>> c6cc85c9
     control_term: _AbstractControlTerm
 
     def __call__(self, t: RealScalarLike, y: Y, args: Args) -> Y:
@@ -411,7 +382,7 @@
 
 
 class MultiTerm(
-    AbstractTerm, Generic[_Terms], strict=eqx.StrictConfig(allow_method_override=True)
+    AbstractTerm, Generic[_Terms], strict=True
 ):
     r"""Accumulates multiple terms into a single term.
 
@@ -480,13 +451,9 @@
         return any(term.is_vf_expensive(t0, t1, y, args) for term in self.terms)
 
 
-<<<<<<< HEAD
-class WrapTerm(AbstractTerm, strict=eqx.StrictConfig(allow_method_override=True)):
-    term: AbstractTerm
-=======
-class WrapTerm(AbstractTerm[_VF, _Control]):
+
+class WrapTerm(AbstractTerm[_VF, _Control], strict=True):
     term: AbstractTerm[_VF, _Control]
->>>>>>> c6cc85c9
     direction: IntScalarLike
 
     def vf(self, t: RealScalarLike, y: Y, args: Args) -> _VF:
@@ -518,13 +485,9 @@
         return self.term.is_vf_expensive(_t0, _t1, y, args)
 
 
-<<<<<<< HEAD
-class AdjointTerm(AbstractTerm, strict=eqx.StrictConfig(allow_method_override=True)):
-    term: AbstractTerm
-=======
-class AdjointTerm(AbstractTerm[_VF, _Control]):
+
+class AdjointTerm(AbstractTerm[_VF, _Control], strict=True):
     term: AbstractTerm[_VF, _Control]
->>>>>>> c6cc85c9
 
     def is_vf_expensive(
         self,
