import typing
from typing import Any, TYPE_CHECKING, Union

import equinox as eqx
import equinox.internal as eqxi
import jax.tree_util as jtu
import numpy as np
from jaxtyping import (
    AbstractDtype,
    Array,
    ArrayLike,
    Bool,
    Float,
    Int,
    PyTree,
    Shaped,
)


if TYPE_CHECKING:
    BoolScalarLike = Union[bool, Array, np.ndarray]
    FloatScalarLike = Union[float, Array, np.ndarray]
    IntScalarLike = Union[int, Array, np.ndarray]
elif getattr(typing, "GENERATING_DOCUMENTATION", False):
    # Skip the union with Array in docs.
    BoolScalarLike = bool
    FloatScalarLike = float
    IntScalarLike = int

    #
    # Because they appear in our docstrings, we also monkey-patch some non-Diffrax
    # types that have similar defined-in-one-place, exported-in-another behaviour.
    #

    jtu.Partial.__module__ = "jax.tree_util"

else:
    BoolScalarLike = Bool[ArrayLike, ""]
    FloatScalarLike = Float[ArrayLike, ""]
    IntScalarLike = Int[ArrayLike, ""]


RealScalarLike = Union[FloatScalarLike, IntScalarLike]

Y = PyTree[Shaped[ArrayLike, "?*y"], "Y"]
VF = PyTree[Shaped[ArrayLike, "?*vf"], "VF"]
Control = PyTree[Shaped[ArrayLike, "?*control"], "C"]
Args = PyTree[Any]

DenseInfo = dict[str, PyTree[Array]]
DenseInfos = dict[str, PyTree[Shaped[Array, "times-1 ..."]]]
BufferDenseInfos = dict[str, PyTree[eqxi.MaybeBuffer[Shaped[Array, "times ..."]]]]
sentinel: Any = eqxi.doc_repr(object(), "sentinel")


class AbstractBrownianIncrement(eqx.Module):
    dt: eqx.AbstractVar[PyTree[FloatScalarLike]]
    W: eqx.AbstractVar[PyTree[Array]]

<<<<<<< HEAD
class LevyVal(eqx.Module, strict=True):
    dt: PyTree
    W: PyTree
    H: Optional[PyTree]
    bar_H: Optional[PyTree]
    K: Optional[PyTree]
    bar_K: Optional[PyTree]
=======
>>>>>>> c6cc85c9

class AbstractSpaceTimeLevyArea(AbstractBrownianIncrement):
    H: eqx.AbstractVar[PyTree[Array]]


class AbstractSpaceTimeTimeLevyArea(AbstractSpaceTimeLevyArea):
    K: eqx.AbstractVar[PyTree[Array]]


class BrownianIncrement(AbstractBrownianIncrement):
    dt: PyTree[FloatScalarLike]
    W: PyTree[Array]


class SpaceTimeLevyArea(AbstractSpaceTimeLevyArea):
    dt: PyTree[FloatScalarLike]
    W: PyTree[Array]
    H: PyTree[Array]


class SpaceTimeTimeLevyArea(AbstractSpaceTimeTimeLevyArea):
    dt: PyTree[FloatScalarLike]
    W: PyTree[Array]
    H: PyTree[Array]
    K: PyTree[Array]


def levy_tree_transpose(
    tree_shape, tree: PyTree[AbstractBrownianIncrement]
) -> AbstractBrownianIncrement:
    """Helper that takes a `PyTree `of `AbstractBrownianIncrement`s and transposes
    into an `AbstractBrownianIncrement` of `PyTree`s.

    **Arguments:**

    - `tree_shape`: Corresponds to `outer_treedef` in `jax.tree_transpose`.
    - `tree`: the `PyTree` of `AbstractBrownianIncrement`s to transpose.

    **Returns:**

    An `AbstractBrownianIncrement` of `PyTree`s.
    """
    inner_tree = jtu.tree_leaves(
        tree, is_leaf=lambda x: isinstance(x, AbstractBrownianIncrement)
    )[0]
    inner_tree_shape = jtu.tree_structure(inner_tree)
    return jtu.tree_transpose(
        outer_treedef=jtu.tree_structure(tree_shape),
        inner_treedef=inner_tree_shape,
        pytree_to_transpose=tree,
    )


del Array, ArrayLike, PyTree, Bool, Int, Shaped, Float, AbstractDtype<|MERGE_RESOLUTION|>--- conflicted
+++ resolved
@@ -57,16 +57,6 @@
     dt: eqx.AbstractVar[PyTree[FloatScalarLike]]
     W: eqx.AbstractVar[PyTree[Array]]
 
-<<<<<<< HEAD
-class LevyVal(eqx.Module, strict=True):
-    dt: PyTree
-    W: PyTree
-    H: Optional[PyTree]
-    bar_H: Optional[PyTree]
-    K: Optional[PyTree]
-    bar_K: Optional[PyTree]
-=======
->>>>>>> c6cc85c9
 
 class AbstractSpaceTimeLevyArea(AbstractBrownianIncrement):
     H: eqx.AbstractVar[PyTree[Array]]
